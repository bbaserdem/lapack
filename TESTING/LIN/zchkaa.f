--- conflicted
+++ resolved
@@ -650,13 +650,8 @@
          CALL ALAREQ( PATH, NMATS, DOTYPE, NTYPES, NIN, NOUT )
 *
          IF( TSTCHK ) THEN
-<<<<<<< HEAD
             CALL ZCHKHE_AA( DOTYPE, NN, NVAL, NNB2, NBVAL2, NNS,
-     $                         NSVAL, THRESH, TSTERR, LDA, 
-=======
-            CALL ZCHKHE_AASEN( DOTYPE, NN, NVAL, NNB2, NBVAL2, NNS,
      $                         NSVAL, THRESH, TSTERR, LDA,
->>>>>>> f9c3afd2
      $                         A( 1, 1 ), A( 1, 2 ), A( 1, 3 ),
      $                         B( 1, 1 ), B( 1, 2 ), B( 1, 3 ),
      $                         WORK, RWORK, IWORK, NOUT )
@@ -665,15 +660,9 @@
          END IF
 *
          IF( TSTDRV ) THEN
-<<<<<<< HEAD
             CALL ZDRVHE_AA( DOTYPE, NN, NVAL, NRHS, THRESH, TSTERR,
-     $                         LDA, A( 1, 1 ), A( 1, 2 ), A( 1, 3 ), 
-     $                              B( 1, 1 ), B( 1, 2 ), B( 1, 3 ), 
-=======
-            CALL ZDRVHE_AASEN( DOTYPE, NN, NVAL, NRHS, THRESH, TSTERR,
      $                         LDA, A( 1, 1 ), A( 1, 2 ), A( 1, 3 ),
      $                              B( 1, 1 ), B( 1, 2 ), B( 1, 3 ),
->>>>>>> f9c3afd2
      $                         WORK, RWORK, IWORK, NOUT )
          ELSE
             WRITE( NOUT, FMT = 9988 )PATH
