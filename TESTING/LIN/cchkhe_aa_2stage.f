*> \brief \b CCHKHE_AA_2STAGE
*
*  =========== DOCUMENTATION ===========
*
* Online html documentation available at
*            http://www.netlib.org/lapack/explore-html/
*
*  Definition:
*  ===========
*
*       SUBROUTINE CCHKHE_AA_2STAGE( DOTYPE, NN, NVAL, NNB, NBVAL, 
*                             NNS, NSVAL, THRESH, TSTERR, NMAX, A,
*                             AFAC, AINV, B, X, XACT, WORK, RWORK,
*                             IWORK, NOUT )
*
*       .. Scalar Arguments ..
*       LOGICAL    TSTERR
*       INTEGER    NN, NNB, NNS, NOUT
*       REAL       THRESH
*       ..
*       .. Array Arguments ..
*       LOGICAL    DOTYPE( * )
*       INTEGER    IWORK( * ), NBVAL( * ), NSVAL( * ), NVAL( * )
*       REAL       RWORK( * )
*       COMPLEX    A( * ), AFAC( * ), AINV( * ), B( * ),
*      $           WORK( * ), X( * ), XACT( * )
*       ..
*
*
*> \par Purpose:
*  =============
*>
*> \verbatim
*>
*> CCHKSY_AA_2STAGE tests CHETRF_AA_2STAGE, -TRS_AA_2STAGE.
*> \endverbatim
*
*  Arguments:
*  ==========
*
*> \param[in] DOTYPE
*> \verbatim
*>          DOTYPE is LOGICAL array, dimension (NTYPES)
*>          The matrix types to be used for testing.  Matrices of type j
*>          (for 1 <= j <= NTYPES) are used for testing if DOTYPE(j) =
*>          .TRUE.; if DOTYPE(j) = .FALSE., then type j is not used.
*> \endverbatim
*>
*> \param[in] NN
*> \verbatim
*>          NN is INTEGER
*>          The number of values of N contained in the vector NVAL.
*> \endverbatim
*>
*> \param[in] NVAL
*> \verbatim
*>          NVAL is INTEGER array, dimension (NN)
*>          The values of the matrix dimension N.
*> \endverbatim
*>
*> \param[in] NNB
*> \verbatim
*>          NNB is INTEGER
*>          The number of values of NB contained in the vector NBVAL.
*> \endverbatim
*>
*> \param[in] NBVAL
*> \verbatim
*>          NBVAL is INTEGER array, dimension (NBVAL)
*>          The values of the blocksize NB.
*> \endverbatim
*>
*> \param[in] NNS
*> \verbatim
*>          NNS is INTEGER
*>          The number of values of NRHS contained in the vector NSVAL.
*> \endverbatim
*>
*> \param[in] NSVAL
*> \verbatim
*>          NSVAL is INTEGER array, dimension (NNS)
*>          The values of the number of right hand sides NRHS.
*> \endverbatim
*>
*> \param[in] THRESH
*> \verbatim
*>          THRESH is REAL
*>          The threshold value for the test ratios.  A result is
*>          included in the output file if RESULT >= THRESH.  To have
*>          every test ratio printed, use THRESH = 0.
*> \endverbatim
*>
*> \param[in] TSTERR
*> \verbatim
*>          TSTERR is LOGICAL
*>          Flag that indicates whether error exits are to be tested.
*> \endverbatim
*>
*> \param[in] NMAX
*> \verbatim
*>          NMAX is INTEGER
*>          The maximum value permitted for N, used in dimensioning the
*>          work arrays.
*> \endverbatim
*>
*> \param[out] A
*> \verbatim
*>          A is COMPLEX array, dimension (NMAX*NMAX)
*> \endverbatim
*>
*> \param[out] AFAC
*> \verbatim
*>          AFAC is COMPLEX array, dimension (NMAX*NMAX)
*> \endverbatim
*>
*> \param[out] AINV
*> \verbatim
*>          AINV is COMPLEX array, dimension (NMAX*NMAX)
*> \endverbatim
*>
*> \param[out] B
*> \verbatim
*>          B is COMPLEX array, dimension (NMAX*NSMAX)
*>          where NSMAX is the largest entry in NSVAL.
*> \endverbatim
*>
*> \param[out] X
*> \verbatim
*>          X is COMPLEX array, dimension (NMAX*NSMAX)
*> \endverbatim
*>
*> \param[out] XACT
*> \verbatim
*>          XACT is COMPLEX array, dimension (NMAX*NSMAX)
*> \endverbatim
*>
*> \param[out] WORK
*> \verbatim
*>          WORK is COMPLEX array, dimension (NMAX*max(3,NSMAX))
*> \endverbatim
*>
*> \param[out] RWORK
*> \verbatim
*>          RWORK is REAL array, dimension (max(NMAX,2*NSMAX))
*> \endverbatim
*>
*> \param[out] IWORK
*> \verbatim
*>          IWORK is INTEGER array, dimension (2*NMAX)
*> \endverbatim
*>
*> \param[in] NOUT
*> \verbatim
*>          NOUT is INTEGER
*>          The unit number for output.
*> \endverbatim
*
*  Authors:
*  ========
*
*> \author Univ. of Tennessee
*> \author Univ. of California Berkeley
*> \author Univ. of Colorado Denver
*> \author NAG Ltd.
*
*> \date November 2017
*
*
*> \ingroup complex_lin
*
*  =====================================================================
      SUBROUTINE CCHKHE_AA_2STAGE( DOTYPE, NN, NVAL, NNB, NBVAL, NNS,
     $                      NSVAL, THRESH, TSTERR, NMAX, A, AFAC, AINV,
     $                      B, X, XACT, WORK, RWORK, IWORK, NOUT )
*
*  -- LAPACK test routine (version 3.7.1) --
*  -- LAPACK is a software package provided by Univ. of Tennessee,    --
*  -- Univ. of California Berkeley, Univ. of Colorado Denver and NAG Ltd..--
*     June 2017
*
      IMPLICIT NONE
*
*     .. Scalar Arguments ..
      LOGICAL            TSTERR
      INTEGER            NN, NNB, NNS, NMAX, NOUT
      REAL               THRESH
*     ..
*     .. Array Arguments ..
<<<<<<< HEAD
      LOGICAL            DOTYPE( * )
      INTEGER            IWORK( * ), NBVAL( * ), NSVAL( * ), NVAL( * )
      COMPLEX            A( * ), AFAC( * ), AINV( * ), B( * ),
     $                   WORK( * ), X( * ), XACT( * )
       REAL              RWORK( * )
=======
      LOGICAL      DOTYPE( * )
      INTEGER      IWORK( * ), NBVAL( * ), NSVAL( * ), NVAL( * )
      REAL         RWORK( * )
      COMPLEX      A( * ), AFAC( * ), AINV( * ), B( * ),
     $             WORK( * ), X( * ), XACT( * )
>>>>>>> f1c92646
*     ..
*
*  =====================================================================
*
*     .. Parameters ..
      REAL         ZERO
      PARAMETER    ( ZERO = 0.0E+0 )
      COMPLEX      CZERO
      PARAMETER    ( CZERO = ( 0.0E+0, 0.0E+0 ) )
      INTEGER      NTYPES
      PARAMETER    ( NTYPES = 10 )
      INTEGER      NTESTS
      PARAMETER    ( NTESTS = 9 )
*     ..
*     .. Local Scalars ..
      LOGICAL            ZEROT
      CHARACTER          DIST, TYPE, UPLO, XTYPE
      CHARACTER*3        PATH, MATPATH
      INTEGER            I, I1, I2, IMAT, IN, INB, INFO, IOFF, IRHS,
     $                   IUPLO, IZERO, J, K, KL, KU, LDA, LWORK, MODE,
     $                   N, NB, NERRS, NFAIL, NIMAT, NRHS, NRUN, NT
      REAL               ANORM, CNDNUM
*     ..
*     .. Local Arrays ..
      CHARACTER          UPLOS( 2 )
      INTEGER            ISEED( 4 ), ISEEDY( 4 )
      REAL               RESULT( NTESTS )
*     ..
*     .. External Subroutines ..
      EXTERNAL           ALAERH, ALAHD, ALASUM, CERRHE, CLACPY, 
     $                   CLARHS, CLATB4, CLATMS, CPOT02, 
     $                   CHETRF_AA_2STAGE, 
     $                   CHETRS_AA_2STAGE, XLAENV
*     ..
*     .. Intrinsic Functions ..
      INTRINSIC          MAX, MIN
*     ..
*     .. Scalars in Common ..
      LOGICAL            LERR, OK
      CHARACTER*32       SRNAMT
      INTEGER            INFOT, NUNIT
*     ..
*     .. Common blocks ..
      COMMON             / INFOC / INFOT, NUNIT, OK, LERR
      COMMON             / SRNAMC / SRNAMT
*     ..
*     .. Data statements ..
      DATA               ISEEDY / 1988, 1989, 1990, 1991 /
      DATA               UPLOS / 'U', 'L' /
*     ..
*     .. Executable Statements ..
*
*     Initialize constants and the random number seed.
*
*
*     Test path
*
      PATH( 1: 1 ) = 'Complex precision'
      PATH( 2: 3 ) = 'H2'
*
*     Path to generate matrices
*
      MATPATH( 1: 1 ) = 'Complex precision'
      MATPATH( 2: 3 ) = 'HE'
      NRUN = 0
      NFAIL = 0
      NERRS = 0
      DO 10 I = 1, 4
         ISEED( I ) = ISEEDY( I )
   10 CONTINUE
*
*     Test the error exits
*
      IF( TSTERR )
     $   CALL CERRHE( PATH, NOUT )
      INFOT = 0
*
*     Set the minimum block size for which the block routine should
*     be used, which will be later returned by ILAENV
*
      CALL XLAENV( 2, 2 )
*
*     Do for each value of N in NVAL
*
      DO 180 IN = 1, NN
         N = NVAL( IN )
         IF( N .GT. NMAX ) THEN
            NFAIL = NFAIL + 1
            WRITE(NOUT, 9995) 'M ', N, NMAX
            GO TO 180
         END IF
         LDA = MAX( N, 1 )
         XTYPE = 'N'
         NIMAT = NTYPES
         IF( N.LE.0 )
     $      NIMAT = 1
*
         IZERO = 0
*
*        Do for each value of matrix type IMAT
*
         DO 170 IMAT = 1, NIMAT
*
*           Do the tests only if DOTYPE( IMAT ) is true.
*
            IF( .NOT.DOTYPE( IMAT ) )
     $         GO TO 170
*
*           Skip types 3, 4, 5, or 6 if the matrix size is too small.
*
            ZEROT = IMAT.GE.3 .AND. IMAT.LE.6
            IF( ZEROT .AND. N.LT.IMAT-2 )
     $         GO TO 170
*
*           Do first for UPLO = 'U', then for UPLO = 'L'
*
            DO 160 IUPLO = 1, 2
               UPLO = UPLOS( IUPLO )
*
*              Begin generate the test matrix A.
*
*
*              Set up parameters with CLATB4 for the matrix generator
*              based on the type of matrix to be generated.
*
               CALL CLATB4( MATPATH, IMAT, N, N, TYPE, KL, KU,
     $                      ANORM, MODE, CNDNUM, DIST )
*
*              Generate a matrix with CLATMS.
*
               SRNAMT = 'CLATMS'
               CALL CLATMS( N, N, DIST, ISEED, TYPE, RWORK, MODE,
     $                      CNDNUM, ANORM, KL, KU, UPLO, A, LDA, WORK,
     $                      INFO )
*
*              Check error code from CLATMS and handle error.
*
               IF( INFO.NE.0 ) THEN
                  CALL ALAERH( PATH, 'CLATMS', INFO, 0, UPLO, N, N, -1,
     $                         -1, -1, IMAT, NFAIL, NERRS, NOUT )
*
*                    Skip all tests for this generated matrix
*
                  GO TO 160
               END IF
*
*              For matrix types 3-6, zero one or more rows and
*              columns of the matrix to test that INFO is returned
*              correctly.
*
               IF( ZEROT ) THEN
                  IF( IMAT.EQ.3 ) THEN
                     IZERO = 1
                  ELSE IF( IMAT.EQ.4 ) THEN
                     IZERO = N
                  ELSE
                     IZERO = N / 2 + 1
                  END IF
*
                  IF( IMAT.LT.6 ) THEN
*
*                    Set row and column IZERO to zero.
*
                     IF( IUPLO.EQ.1 ) THEN
                        IOFF = ( IZERO-1 )*LDA
                        DO 20 I = 1, IZERO - 1
                           A( IOFF+I ) = CZERO
   20                   CONTINUE
                        IOFF = IOFF + IZERO
                        DO 30 I = IZERO, N
                           A( IOFF ) = CZERO
                           IOFF = IOFF + LDA
   30                   CONTINUE
                     ELSE
                        IOFF = IZERO
                        DO 40 I = 1, IZERO - 1
                           A( IOFF ) = CZERO
                           IOFF = IOFF + LDA
   40                   CONTINUE
                        IOFF = IOFF - IZERO
                        DO 50 I = IZERO, N
                           A( IOFF+I ) = CZERO
   50                   CONTINUE
                     END IF
                  ELSE
                     IF( IUPLO.EQ.1 ) THEN
*
*                       Set the first IZERO rows and columns to zero.
*
                        IOFF = 0
                        DO 70 J = 1, N
                           I2 = MIN( J, IZERO )
                           DO 60 I = 1, I2
                              A( IOFF+I ) = CZERO
   60                      CONTINUE
                           IOFF = IOFF + LDA
   70                   CONTINUE
                        IZERO = 1
                     ELSE
*
*                       Set the last IZERO rows and columns to zero.
*
                        IOFF = 0
                        DO 90 J = 1, N
                           I1 = MAX( J, IZERO )
                           DO 80 I = I1, N
                              A( IOFF+I ) = CZERO
   80                      CONTINUE
                           IOFF = IOFF + LDA
   90                   CONTINUE
                     END IF
                  END IF
               ELSE
                  IZERO = 0
               END IF
*
*              End generate test matrix A.
*
*
*              Set the imaginary part of the diagonals.
*
               CALL CLAIPD( N, A, LDA+1, 0 )
*
*              Do for each value of NB in NBVAL
*
               DO 150 INB = 1, NNB
*
*                 Set the optimal blocksize, which will be later
*                 returned by ILAENV.
*
                  NB = NBVAL( INB )
                  CALL XLAENV( 1, NB )
*
*                 Copy the test matrix A into matrix AFAC which
*                 will be factorized in place. This is needed to
*                 preserve the test matrix A for subsequent tests.
*
                  CALL CLACPY( UPLO, N, N, A, LDA, AFAC, LDA )
*
*                 Compute the L*D*L**T or U*D*U**T factorization of the
*                 matrix. IWORK stores details of the interchanges and
*                 the block structure of D. AINV is a work array for
*                 block factorization, LWORK is the length of AINV.
*
                  SRNAMT = 'CHETRF_AA_2STAGE'
                  LWORK = MIN(N*NB, 3*NMAX*NMAX)
                  CALL CHETRF_AA_2STAGE( UPLO, N, AFAC, LDA, 
     $                                   AINV, (3*NB+1)*N, 
     $                                   IWORK, IWORK( 1+N ),
     $                                   WORK, LWORK,
     $                                   INFO )
*
*                 Adjust the expected value of INFO to account for
*                 pivoting.
*
                  IF( IZERO.GT.0 ) THEN
                     J = 1
                     K = IZERO
  100                CONTINUE
                     IF( J.EQ.K ) THEN
                        K = IWORK( J )
                     ELSE IF( IWORK( J ).EQ.K ) THEN
                        K = J
                     END IF
                     IF( J.LT.K ) THEN
                        J = J + 1
                        GO TO 100
                     END IF
                  ELSE
                     K = 0
                  END IF
*
*                 Check error code from CHETRF and handle error.
*
                  IF( INFO.NE.K ) THEN
                     CALL ALAERH( PATH, 'CHETRF_AA_2STAGE', INFO, K,
     $                            UPLO, N, N, -1, -1, NB, IMAT, NFAIL,
     $                            NERRS, NOUT )
                  END IF
*
*+    TEST 1
*                 Reconstruct matrix from factors and compute residual.
*
*                   
c                 NEED TO WRITE CHET01_AA_2STAGE
c                  CALL CHET01_AA( UPLO, N, A, LDA, AFAC, LDA, IWORK,
c     $                            AINV, LDA, RWORK, RESULT( 1 ) )
c                  NT = 1
                   NT = 0
*
*
*                 Print information about the tests that did not pass
*                 the threshold.
*
                  DO 110 K = 1, NT
                     IF( RESULT( K ).GE.THRESH ) THEN
                        IF( NFAIL.EQ.0 .AND. NERRS.EQ.0 )
     $                     CALL ALAHD( NOUT, PATH )
                        WRITE( NOUT, FMT = 9999 )UPLO, N, NB, IMAT, K,
     $                     RESULT( K )
                        NFAIL = NFAIL + 1
                     END IF
  110             CONTINUE
                  NRUN = NRUN + NT
*
*                 Skip solver test if INFO is not 0.
*
                  IF( INFO.NE.0 ) THEN
                     GO TO 140
                  END IF
*
*                 Do for each value of NRHS in NSVAL.
*
                  DO 130 IRHS = 1, NNS
                     NRHS = NSVAL( IRHS )
*
*+    TEST 2 (Using TRS)
*                 Solve and compute residual for  A * X = B.
*
*                    Choose a set of NRHS random solution vectors
*                    stored in XACT and set up the right hand side B
*
                     SRNAMT = 'CLARHS'
                     CALL CLARHS( MATPATH, XTYPE, UPLO, ' ', N, N,
     $                            KL, KU, NRHS, A, LDA, XACT, LDA,
     $                            B, LDA, ISEED, INFO )
                     CALL CLACPY( 'Full', N, NRHS, B, LDA, X, LDA )
*
                     SRNAMT = 'CHETRS_AA_2STAGE'
                     LWORK = MAX( 1, 3*N-2 )
                     CALL CHETRS_AA_2STAGE( UPLO, N, NRHS, AFAC, LDA,
     $                            AINV, (3*NB+1)*N, IWORK, IWORK( 1+N ),
     $                            X, LDA, INFO )
*
*                    Check error code from CHETRS and handle error.
*
                     IF( INFO.NE.0 ) THEN
                        IF( IZERO.EQ.0 ) THEN
                           CALL ALAERH( PATH, 'CHETRS_AA_2STAGE',
     $                                  INFO, 0, UPLO, N, N, -1, -1,
     $                                  NRHS, IMAT, NFAIL, NERRS, NOUT )
                        END IF
                     ELSE
                        CALL CLACPY( 'Full', N, NRHS, B, LDA, WORK, LDA
     $                               )
*
*                       Compute the residual for the solution
*
                        CALL CPOT02( UPLO, N, NRHS, A, LDA, X, LDA,
     $                               WORK, LDA, RWORK, RESULT( 2 ) )
*
*                       Print information about the tests that did not pass
*                       the threshold.
*
                        DO 120 K = 2, 2
                           IF( RESULT( K ).GE.THRESH ) THEN
                              IF( NFAIL.EQ.0 .AND. NERRS.EQ.0 )
     $                           CALL ALAHD( NOUT, PATH )
                              WRITE( NOUT, FMT = 9998 )UPLO, N, NRHS,
     $                           IMAT, K, RESULT( K )
                              NFAIL = NFAIL + 1
                           END IF
  120                   CONTINUE
                     END IF
                     NRUN = NRUN + 1
*
*                 End do for each value of NRHS in NSVAL.
*
  130             CONTINUE
  140             CONTINUE
  150          CONTINUE
  160       CONTINUE
  170    CONTINUE
  180 CONTINUE
*
*     Print a summary of the results.
*
      CALL ALASUM( PATH, NOUT, NFAIL, NRUN, NERRS )
*
 9999 FORMAT( ' UPLO = ''', A1, ''', N =', I5, ', NB =', I4, ', type ',
     $      I2, ', test ', I2, ', ratio =', G12.5 )
 9998 FORMAT( ' UPLO = ''', A1, ''', N =', I5, ', NRHS=', I3, ', type ',
     $      I2, ', test(', I2, ') =', G12.5 )
 9995 FORMAT( ' Invalid input value: ', A4, '=', I6, '; must be <=',
     $      I6 )
      RETURN
*
*     End of CCHKSY_AA_2STAGE
*
      END<|MERGE_RESOLUTION|>--- conflicted
+++ resolved
@@ -186,19 +186,12 @@
       REAL               THRESH
 *     ..
 *     .. Array Arguments ..
-<<<<<<< HEAD
-      LOGICAL            DOTYPE( * )
-      INTEGER            IWORK( * ), NBVAL( * ), NSVAL( * ), NVAL( * )
-      COMPLEX            A( * ), AFAC( * ), AINV( * ), B( * ),
-     $                   WORK( * ), X( * ), XACT( * )
-       REAL              RWORK( * )
-=======
+*
       LOGICAL      DOTYPE( * )
       INTEGER      IWORK( * ), NBVAL( * ), NSVAL( * ), NVAL( * )
       REAL         RWORK( * )
       COMPLEX      A( * ), AFAC( * ), AINV( * ), B( * ),
      $             WORK( * ), X( * ), XACT( * )
->>>>>>> f1c92646
 *     ..
 *
 *  =====================================================================
