--- conflicted
+++ resolved
@@ -193,11 +193,7 @@
          u = min( safmax, max( safmin, f1, g1 ) )
          gs = g / u
          g2 = ABSSQ( gs )
-<<<<<<< HEAD
-         if( f1 < rtmin*u ) then
-=======
          if( f1 / u < rtmin ) then
->>>>>>> 37a1a1e6
 !
 !           f is not well-scaled when scaled by g1.
 !           Use a different scaling for f.
