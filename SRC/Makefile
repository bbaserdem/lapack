--- conflicted
+++ resolved
@@ -57,7 +57,6 @@
 TOPSRCDIR = ..
 include $(TOPSRCDIR)/make.inc
 
-<<<<<<< HEAD
 ALLMOD = la_xisnan.mod la_constants.mod
 
 .SUFFIXES: .F .f90 .F90 .o .mod
@@ -67,19 +66,6 @@
 	$(FC) $(FFLAGS) -c -o $@ $<
 %.o: %.F90 $(ALLMOD)
 	$(FC) $(FFLAGS) -c -o $@ $<
-=======
-ALLMOD = la_constants.mod
-
-.SUFFIXES: .f .F .f90 .F90 .o .mod
-%.o: %.f $(ALLMOD)
-	$(FC) $(FFLAGS) -c -o $@ $<
-%.o: %.F $(ALLMOD)
-	$(FC) $(FFLAGS) -c -o $@ $<
-%.o: %.f90 $(ALLMOD)
-	$(FC) $(FFLAGS) -c -o $@ $<
-%.o: %.F90 $(ALLMOD)
-	$(FC) $(FFLAGS) -c -o $@ $<
->>>>>>> 6728b6db
 .o.mod:
 	@true
 
@@ -644,12 +630,7 @@
 zla_wwaddw.o: zla_wwaddw.f ; $(FC) $(FFLAGS_NOOPT) -c -o $@ $<
 
 # Modules
-<<<<<<< HEAD
 la_xisnan.o: la_xisnan.F90 la_constants.mod
 	$(FC) $(FFLAGS) -c -o $@ $<
 la_constants.o: la_constants.f90
-	$(FC) $(FFLAGS) -c -o $@ $<
-=======
-la_constants.o: la_constants.f90
-	$(FC) $(FFLAGS) -c -o $@ $<
->>>>>>> 6728b6db
+	$(FC) $(FFLAGS) -c -o $@ $<