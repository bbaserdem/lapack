# shell.nix
{
  pkgs,
  inputs,
  system,
  uvBoilerplate,
  projectName,
  ...
}: let
  # UV stuff
  inherit (uvBoilerplate) uvShellSet;
  # Input packages
  quaestor = inputs.quaestor.packages.${system}.default;

  # Shell aliases
  # Function to create script
  mkScript = name: text: let
    script = pkgs.writeShellScriptBin name text;
  in
    script;

  # Define script; these are going to be functionally aliases
  scripts = [
    (mkScript "tm" ''npx --yes --package=task-master-ai task-master "$@"'')
  ];

  # Default shell
  defaultPackages = with pkgs; [
    git
    # Grab build tools
    gfortran
    cmake
    # Needed for mcp's and claude
    nodejs
    typescript
    uv
    quaestor
    # Shell aliases
    scripts
    # Visualizing computational graph
    neo4j
    haskellPackages.fortran-src
  ];
  defaultHooks = ''
    # Set Neo4j environment variables to use local project directory
    export NEO4J_CONF="$PWD/neo4j-data"
    export NEO4J_HOME="$PWD/neo4j-data"
  '';
  defaultEnv = {};

  # Devops branch
  devopsPackages = with pkgs; [
    podman
  ];
  devopsHooks = "";
  devopsEnv = {};

  # Organize branch
  organizePackages = with pkgs; [
    haskellPackages.fortran-src
    uv # For fortdepend
  ];
  organizeHooks = ''
    # Check Neo4j status when entering the shell
    if [ -f "$PWD/neo4j-data/neo4j.conf" ]; then
      if pgrep -f "neo4j.*$PWD/neo4j-data" > /dev/null 2>&1; then
        echo "Neo4j is already running for this project"
        echo "Access the browser at: http://localhost:7474"
      else
        echo "Neo4j is not running. Start it with: neo4j-start"
      fi
    else
      echo "Neo4j config not found at $PWD/neo4j-data/neo4j.conf"
      echo "Set up Neo4j data directory first, then use 'neo4j-start'"
    fi

    echo ""
    echo "Neo4j commands available:"
    echo "  ${projectName} neo4j start   - Start Neo4j server in background"
    echo "  ${projectName} neo4j stop    - Stop Neo4j server"
    echo "  ${projectName} neo4j status  - Check Neo4j status"
    echo "  ${projectName} neo4j console - Run Neo4j in foreground (Ctrl+C to stop)"
  '';
  organizeEnv = {
  };

  # Organize branch
<<<<<<< HEAD
  featuresPackages = with pkgs; [
    # Rust toolchain
    cargo
    rustfmt
    clippy
    rust-analyzer
    
    # For bindgen
    rust-bindgen
    clang
    
    # For linking with LAPACK
    pkg-config
    openblas
    
    # Documentation
    mdbook
  ];
  featuresHooks = ''
    echo "Rust development environment loaded"
    echo "  cargo: $(cargo --version)"
    echo "  rustc: $(cargo rustc -- --version | head -n1)"
    echo "  bindgen: $(rust-bindgen --version)"
  '';
  featuresEnv = {
    # For bindgen to find libclang
    LIBCLANG_PATH = "${pkgs.llvmPackages.libclang.lib}/lib";
    # For rust-bindgen
    BINDGEN_EXTRA_CLANG_ARGS = "-I${pkgs.openblas.dev}/include";
=======
  featurePackages = with pkgs; [
  ];
  featureHooks = ''
  '';
  featureEnv = {
>>>>>>> 65d8a273
  };
in {
  # Main dev shell
  default = pkgs.mkShell {
    packages = defaultPackages;
    # Shell hooks
    shellHook = defaultHooks;
  };

  # Devops dev shell, we do docker stuff here
  devops = pkgs.mkShell {
    packages = defaultPackages ++ devopsPackages;
    # Shell hooks
    shellHook = defaultHooks + "\n" + devopsHooks;
  };

  # Organize dev shell; generate code reports as well
  organize = pkgs.mkShell {
    packages = uvShellSet.packages ++ defaultPackages ++ organizePackages;
    env = defaultEnv // organizeEnv // uvShellSet.env;
    shellHook = defaultHooks + "\n" + organizeHooks + "\n" + uvShellSet.shellHook;
  };

  # Features dev shell; generate code reports as well
  feature = pkgs.mkShell {
    packages = defaultPackages ++ featurePackages;
    env = defaultEnv // featureEnv;
    shellHook = defaultHooks + "\n" + featureHooks;
  };
}<|MERGE_RESOLUTION|>--- conflicted
+++ resolved
@@ -85,43 +85,35 @@
   };
 
   # Organize branch
-<<<<<<< HEAD
-  featuresPackages = with pkgs; [
+  featurePackages = with pkgs; [
     # Rust toolchain
     cargo
     rustfmt
     clippy
     rust-analyzer
-    
+
     # For bindgen
     rust-bindgen
     clang
-    
+
     # For linking with LAPACK
     pkg-config
     openblas
-    
+
     # Documentation
     mdbook
   ];
-  featuresHooks = ''
+  featureHooks = ''
     echo "Rust development environment loaded"
     echo "  cargo: $(cargo --version)"
     echo "  rustc: $(cargo rustc -- --version | head -n1)"
     echo "  bindgen: $(rust-bindgen --version)"
   '';
-  featuresEnv = {
+  featureEnv = {
     # For bindgen to find libclang
     LIBCLANG_PATH = "${pkgs.llvmPackages.libclang.lib}/lib";
     # For rust-bindgen
     BINDGEN_EXTRA_CLANG_ARGS = "-I${pkgs.openblas.dev}/include";
-=======
-  featurePackages = with pkgs; [
-  ];
-  featureHooks = ''
-  '';
-  featureEnv = {
->>>>>>> 65d8a273
   };
 in {
   # Main dev shell
