--- conflicted
+++ resolved
@@ -53,18 +53,7 @@
   set(LAPACKELIB "lapacke64")
   set(TMGLIB "tmglib64")
   set(CMAKE_C_FLAGS "${CMAKE_C_FLAGS} -DWeirdNEC -DLAPACK_ILP64 -DHAVE_LAPACK_CONFIG_H")
-<<<<<<< HEAD
-  set(CPE_ENV $ENV{PE_ENV})
-  if(CPE_ENV STREQUAL "CRAY")
-    set(CMAKE_Fortran_FLAGS "${CMAKE_Fortran_FLAGS} -sinteger64")
-  elseif(CPE_ENV STREQUAL "NVIDIA")
-    set(CMAKE_Fortran_FLAGS "${CMAKE_Fortran_FLAGS} -i8")
-  else()
-    set(CMAKE_Fortran_FLAGS "${CMAKE_Fortran_FLAGS} -fdefault-integer-8")  
-  endif()
-=======
   set(FORTRAN_ILP TRUE)
->>>>>>> 1782d906
 else()
   set(BLASLIB "blas")
   set(CBLASLIB "cblas")
