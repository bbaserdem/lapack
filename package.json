{
  "dependencies": {
<<<<<<< HEAD
    "@anthropic-ai/claude-code": "^1.0.59",
=======
    "@anthropic-ai/claude-code": "^1.0.60",
>>>>>>> a04d617c
    "claude-flow": "^2.0.0-alpha.72",
    "task-master-ai": "^0.21.0"
  }
}<|MERGE_RESOLUTION|>--- conflicted
+++ resolved
@@ -1,10 +1,6 @@
 {
   "dependencies": {
-<<<<<<< HEAD
-    "@anthropic-ai/claude-code": "^1.0.59",
-=======
     "@anthropic-ai/claude-code": "^1.0.60",
->>>>>>> a04d617c
     "claude-flow": "^2.0.0-alpha.72",
     "task-master-ai": "^0.21.0"
   }
